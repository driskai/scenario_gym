--- conflicted
+++ resolved
@@ -72,12 +72,8 @@
                         fill_value="extrapolate",
                     )
                     d = np.arctan2(*np.flip(fn(t + 1e-2) - fn(t - 1e-2), axis=1).T)
-<<<<<<< HEAD
+                    d = _resolve_heading(d)
                 elif f in ("z", "p", "r"):
-=======
-                    d = _resolve_heading(d)
-                elif f in ["z", "p", "r"]:
->>>>>>> 0cb88bcf
                     d = np.zeros(data.shape[0])
                 else:
                     raise ValueError(
