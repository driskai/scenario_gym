--- conflicted
+++ resolved
@@ -1,10 +1,6 @@
-<<<<<<< HEAD
 from __future__ import annotations
 
 from copy import copy
-from functools import cached_property
-=======
->>>>>>> 8a9b5841
 from typing import Callable, List, Optional, Tuple
 
 import numpy as np
