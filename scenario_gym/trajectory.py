from functools import cached_property
from typing import Callable, List, Optional, Tuple

import numpy as np
from numpy.typing import ArrayLike, NDArray
from scipy.interpolate import interp1d


class Trajectory:
    """
    A Scenario Gym representation of a trajectory.

    Note that trajectories consist of immutable arrays. To modify a trajectory
    one must copy the data and init a new one:
    ```
    new_data = trajectory.data.copy()
    # apply changes
    new_t = Trajectory(new_data)
    ```
    """

    _fields = ("t", "x", "y", "z", "h", "p", "r")
    t: Optional[NDArray] = None
    x: Optional[NDArray] = None
    y: Optional[NDArray] = None
    z: Optional[NDArray] = None
    h: Optional[NDArray] = None
    p: Optional[NDArray] = None
    r: Optional[NDArray] = None

    def __init__(self, data: NDArray, fields: Tuple[str] = _fields):
        """
        Trajectory constructor.

        Parameters
        ----------
        data : np.ndarray
            The trajectory data as a numpy array of (num_points, num_fields).
            By default the columns should be t, x, y, z, h, p, r otherwise the
            fields argument should be passed.

        fields : List[str]
            The field names for each column of data. Must contain t, x and y and
            must be a subset of _fields.

        """
<<<<<<< HEAD
        assert all(f in fields for f in ("t", "x", "y"))
=======
        if not all(f in fields for f in ("t", "x", "y")):
            raise ValueError("Trajectory cannot be created with t, x and y values.")
        if data.ndim != 2 or data.shape[1] != len(fields):
            raise ValueError(
                f"Invalid shape: {data.shape}. Expected: (N, {len(fields)}). Either"
                " pass `fields` to specify the columns given or ensure that columns"
                f" for all of {self._fields} are provided."
            )

>>>>>>> 0aef7ecf
        _data: List[NDArray] = []
        if "h" in fields:
            data[:, fields.index("h")] = _resolve_heading(
                data[:, fields.index("h")]
            )
        for f in self._fields:
<<<<<<< HEAD
            d = data[:, fields.index(f)] if f in fields else np.zeros(data.shape[0])
            if np.isnan(d).sum() != 0:
=======
            if f not in fields or (
                f in fields and np.isnan(data[:, fields.index(f)]).sum() != 0
            ):
>>>>>>> 0aef7ecf
                if f == "h" and data.shape[0] == 1:
                    d = np.zeros(1)
                elif f == "h" and data.shape[0] > 1:
                    t = _data[0]
                    fn = interp1d(
                        t,
                        np.array(_data[1:3]).T,
                        axis=0,
                        fill_value="extrapolate",
                    )
                    d = np.arctan2(*np.flip(fn(t + 1e-2) - fn(t - 1e-2), axis=1).T)
<<<<<<< HEAD
                elif f in ("z", "p", "r"):
=======
                    print(d)
                elif f in ["z", "p", "r"]:
>>>>>>> 0aef7ecf
                    d = np.zeros(data.shape[0])
                else:
                    raise ValueError(
                        f"Invalid values found for {f}. Values required for xyt."
                    )
            else:
                d = data[:, fields.index(f)]
            _data.append(d)
            setattr(self, f, d)

        # we will make the data readonly
        self.data = np.unique(np.array(_data).T, axis=0)
        self.data.flags.writeable = False

        self._interpolated: Optional[Callable[[ArrayLike], NDArray]] = None
        self._interpolated_s: Optional[Callable[[ArrayLike], NDArray]] = None

    def __len__(self) -> int:
        """Return the number of points in the trajectory."""
        return len(self.data)

    def __getitem__(self, idx: int) -> NDArray:
        """Get the idx'th point in the trajectory."""
        return self.data[idx]

    @cached_property
    def min_t(self) -> float:
        """Return the first timestamp of the trajectory."""
        return self.data[:, 0].min()

    @cached_property
    def max_t(self) -> float:
        """Return the final timestamp of the trajectory."""
        return self.data[:, 0].max()

    @cached_property
    def s(self) -> NDArray:
        """Return the distance travelled at each point."""
        ds = np.linalg.norm(np.diff(self.data[:, [1, 2]], axis=0), axis=1).cumsum()
        return np.hstack([[0.0], ds])

    @cached_property
    def arclength(self) -> float:
        """Total distance travelled."""
        return self.s[-1]

    def position_at_t(self, t: float) -> NDArray:
        """
        Compute the position of the entity at time t.

        Parameters
        ----------
        t : float
            The time at which the position is returned. Linearly interpolates
            the trajectory control points to find the position.

        Returns
        -------
        np.ndarray
            The position as a numpy array.

        """
        if self._interpolated is None:
            data = self.data
            if data.shape[0] == 1:
                data = np.repeat(data, 2, axis=0)
                data[-1, 0] += 1e-3
            self._interpolated = interp1d(
                data[:, 0],
                data[:, 1:],
                bounds_error=False,
                fill_value=(data[0, 1:], data[-1, 1:]),
                axis=0,
            )
        return self._interpolated(t)

    def position_at_s(self, s: float) -> NDArray:
        """
        Compute the position of the entity at distance travelled s.

        Parameters
        ----------
        s : float
            The arclength at which the position is returned. Linearly
            interpolates the trajectory control points to find the position.

        Returns
        -------
        np.ndarray
            The position as a numpy array.

        """
        if self._interpolated_s is None:
            data = self.data
            if data.shape[0] == 1:
                data = np.repeat(data, 2, axis=0)
                data[-1, 0] += 1e-3
            self._interpolated_s = interp1d(
                self.s,
                data[:, 1:],
                bounds_error=False,
                fill_value=(data[0, 1:], data[-1, 1:]),
                axis=0,
            )
        return self._interpolated_s(s)

    def translate(self, x: np.ndarray) -> "Trajectory":
        """
        Create a new trajectory by translating the current by x.

        Parameters
        ----------
        x : np.ndarray
            Translation quantity. Must broadcast to the data so must be
            a matrix, vector or scalar.

        Returns
        -------
        Trajectory
            The translated trajectory.

        """
        if x.ndim == 1:
            x = x[None, :]
        return self.__class__(self.data + x)

    def rotate(self, h: float) -> "Trajectory":
        """
        Create a new trajectory by rotating the current by h around O.

        Parameters
        ----------
        h : float
            The angle of rotation (about the origin).

        Returns
        -------
        Trajectory
            The rotated trajectory.

        """
        new_data = self.data.copy()
        xy = new_data[None, 0, [1, 2]]
        new_data[:, [1, 2]] = (new_data[:, [1, 2]] - xy).dot(
            np.array(
                [
                    [np.cos(h), np.sin(h)],
                    [-np.sin(h), np.cos(h)],
                ]
            )
        ) + xy
        new_data[:, 4] = (new_data[:, 4] + h) % (2.0 * np.pi)
        return self.__class__(new_data)


def _resolve_heading(h: NDArray) -> NDArray:
    """Update heading so that there are no large jumps."""
    deltas = np.diff(h) % (2 * np.pi)
    deltas = np.where(deltas > np.pi, deltas - 2 * np.pi, deltas)
    return np.hstack([h[0], deltas]).cumsum()<|MERGE_RESOLUTION|>--- conflicted
+++ resolved
@@ -44,9 +44,6 @@
             must be a subset of _fields.
 
         """
-<<<<<<< HEAD
-        assert all(f in fields for f in ("t", "x", "y"))
-=======
         if not all(f in fields for f in ("t", "x", "y")):
             raise ValueError("Trajectory cannot be created with t, x and y values.")
         if data.ndim != 2 or data.shape[1] != len(fields):
@@ -56,21 +53,14 @@
                 f" for all of {self._fields} are provided."
             )
 
->>>>>>> 0aef7ecf
         _data: List[NDArray] = []
-        if "h" in fields:
-            data[:, fields.index("h")] = _resolve_heading(
-                data[:, fields.index("h")]
-            )
         for f in self._fields:
-<<<<<<< HEAD
             d = data[:, fields.index(f)] if f in fields else np.zeros(data.shape[0])
-            if np.isnan(d).sum() != 0:
-=======
+            if f == "h":
+                d = _resolve_heading(d)
             if f not in fields or (
                 f in fields and np.isnan(data[:, fields.index(f)]).sum() != 0
             ):
->>>>>>> 0aef7ecf
                 if f == "h" and data.shape[0] == 1:
                     d = np.zeros(1)
                 elif f == "h" and data.shape[0] > 1:
@@ -82,12 +72,7 @@
                         fill_value="extrapolate",
                     )
                     d = np.arctan2(*np.flip(fn(t + 1e-2) - fn(t - 1e-2), axis=1).T)
-<<<<<<< HEAD
                 elif f in ("z", "p", "r"):
-=======
-                    print(d)
-                elif f in ["z", "p", "r"]:
->>>>>>> 0aef7ecf
                     d = np.zeros(data.shape[0])
                 else:
                     raise ValueError(
