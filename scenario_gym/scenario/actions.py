from abc import ABC, abstractmethod
from copy import deepcopy
from typing import Any, Dict, Optional, TypeVar

import numpy as np

from scenario_gym.entity import Entity

State = TypeVar("State")


class ScenarioAction(ABC):
    """
    Base class for scenario actions.

    Actions are applied at the first timestamp with time greater than or equal to
    the action time. They are applied with the _apply method which must be
    implemented.

    """

    def __init__(
        self,
        action_class: str,
        entity_ref: str,
        action_variables: Dict[str, Any],
    ):
        """
        Create the action.

        action_class : str
            The name of the action class.

        entity_ref : str
            Reference of the entity to which the action applies.

        action_variables :  Dict[str, Any]
            Dictionary of action variables.

        """
        self.action_class = action_class
        self.entity_ref = entity_ref
        self.action_variables = action_variables

    def apply(self, state: State, entity: Optional[Entity]) -> None:
        """Apply the action to the environment state."""
        self._apply(state, entity)
        self._applied = True

    @abstractmethod
    def _apply(self, state: State, entity: Optional[Entity]) -> None:
        """Apply the action to the environment state."""
        raise NotImplementedError

    @abstractmethod
    def trigger_condition(self, state: State) -> bool:
        """Condition for when to apply the action."""
        raise NotImplementedError

<<<<<<< HEAD
    def copy(self):
        """Return a copy of the action."""
        return deepcopy(self)

    def translate(self, x: np.ndarray, inplace: bool = False):
        """Translate the action."""
        return self.copy() if not inplace else self

=======
>>>>>>> 6fc71e35
    def to_dict(self) -> Dict[str, Any]:
        """Write the action to a dictionary."""
        return {
            "action_class": self.action_class,
            "entity_ref": self.entity_ref,
            "action_variables": self.action_variables,
        }

    @classmethod
    def from_dict(cls, data: Dict[str, Any]):
        """Load the action from a dictionary."""
        return cls(
<<<<<<< HEAD
            data["action_class"],
            data["entity_ref"],
            data["action_variables"],
        )


class FixedTAction(ScenarioAction):
    """Action that is applied at a fixed time."""

    def __init__(self, t: float, *args, **kwargs):
        """
        Create the action.

        Parameters
        ----------
        t : float
            The time at which the action should be applied.

        """
        super().__init__(*args, **kwargs)
        self.t = t

    def trigger_condition(self, state: State) -> bool:
        """Update when the state time is greater than action time."""
        return state.t >= self.t

    def translate(self, x: np.ndarray, inplace: bool = False):
        """Translate the action."""
        act = self.copy() if not inplace else self
        act.t += x[0]
        return act

    def to_dict(self) -> Dict[str, Any]:
        """Write the action to a dictionary."""
        data = super().to_dict()
        data["t"] = self.t
        return data

    @classmethod
    def from_dict(cls, data: Dict[str, Any]):
        """Load the action from a dictionary."""
        return cls(
            data["t"],
=======
>>>>>>> 6fc71e35
            data["action_class"],
            data["entity_ref"],
            data["action_variables"],
        )


class UserDefinedAction(FixedTAction):
    """Custom action provided by the user."""

    def _apply(self, state: State, entity: Optional[Entity]) -> None:
        """Apply the user-defined action."""
        pass


class UpdateStateVariableAction(FixedTAction):
    """Action that sets state variables for the entity."""

    def __init__(self, t: float, *args, **kwargs):
        """
        Create the action.

        Parameters
        ----------
        t : float
            The time at which the action should be applied.

        """
        super().__init__(*args, **kwargs)
        self.t = t

    def _apply(self, state: State, entity: Optional[Entity]) -> None:
        """Update the entity with action variables."""
        if entity is not None:
            if state.entity_state[entity] is None:
                state.entity_state[entity] = {}
            for k, v in self.action_variables.items():
                state.entity_state[entity][k] = v

    def trigger_condition(self, state: State) -> bool:
        """Update when the state time is greater than action time."""
        return state.t > self.t

    def to_dict(self) -> Dict[str, Any]:
        """Write the action to a dictionary."""
        return {
            "t": self.t,
            "action_class": self.action_class,
            "entity_ref": self.entity_ref,
            "action_variables": self.action_variables,
        }

    @classmethod
    def from_dict(cls, data: Dict[str, Any]):
        """Load the action from a dictionary."""
        return cls(
            data["t"],
            data["action_class"],
            data["entity_ref"],
            data["action_variables"],
        )<|MERGE_RESOLUTION|>--- conflicted
+++ resolved
@@ -57,7 +57,6 @@
         """Condition for when to apply the action."""
         raise NotImplementedError
 
-<<<<<<< HEAD
     def copy(self):
         """Return a copy of the action."""
         return deepcopy(self)
@@ -66,8 +65,6 @@
         """Translate the action."""
         return self.copy() if not inplace else self
 
-=======
->>>>>>> 6fc71e35
     def to_dict(self) -> Dict[str, Any]:
         """Write the action to a dictionary."""
         return {
@@ -80,7 +77,6 @@
     def from_dict(cls, data: Dict[str, Any]):
         """Load the action from a dictionary."""
         return cls(
-<<<<<<< HEAD
             data["action_class"],
             data["entity_ref"],
             data["action_variables"],
@@ -124,8 +120,6 @@
         """Load the action from a dictionary."""
         return cls(
             data["t"],
-=======
->>>>>>> 6fc71e35
             data["action_class"],
             data["entity_ref"],
             data["action_variables"],
@@ -142,19 +136,6 @@
 
 class UpdateStateVariableAction(FixedTAction):
     """Action that sets state variables for the entity."""
-
-    def __init__(self, t: float, *args, **kwargs):
-        """
-        Create the action.
-
-        Parameters
-        ----------
-        t : float
-            The time at which the action should be applied.
-
-        """
-        super().__init__(*args, **kwargs)
-        self.t = t
 
     def _apply(self, state: State, entity: Optional[Entity]) -> None:
         """Update the entity with action variables."""
