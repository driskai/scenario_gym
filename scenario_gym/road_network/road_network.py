import json
from contextlib import suppress
from functools import _lru_cache_wrapper, cached_property, lru_cache
from pathlib import Path
from types import MethodType
from typing import Callable, Dict, List, Optional, Tuple, Type, Union

import numpy as np
from numpy.typing import ArrayLike, NDArray
from pyxodr.road_objects.network import RoadNetwork as xodrRoadNetwork
from scipy.interpolate import interp2d
from shapely.geometry import MultiPolygon, Point, Polygon
from shapely.ops import unary_union

from .base import RoadGeometry, RoadObject
from .objects import (
    Building,
    Crossing,
    Intersection,
    Lane,
    LaneType,
    Pavement,
    Road,
)
from .xodr import xodr_to_sg_roads


class RoadNetwork:
    """
    A collection of roads, intersections, etc that form a road network.

    The road network implements layers that give different objects in
    the network. Default layers can be seein the object_names attribute.

    Any list objects that subclasses RoadObject or RoadGeometry can be passed
    as keywords to add custom objects to the road network.
    """

    _default_object_names: Dict[str, Type[RoadObject]] = {
        "roads": Road,
        "intersections": Intersection,
        "lanes": Lane,
        "pavements": Pavement,
        "crossings": Crossing,
        "buildings": Building,
    }

    @classmethod
    @lru_cache(maxsize=15)
    def create_from_json(cls, filepath: str):
        """
        Create the road network from a json file.

        Parameters
        ----------
        filepath : str
            The path to the json file.

        """
        with open(filepath) as f:
            data = json.load(f)
        return cls.create_from_dict(data, name=Path(filepath).stem, path=filepath)

    @classmethod
    @lru_cache(maxsize=15)
    def create_from_xodr(
        cls,
        filepath: str,
        resolution: float = 0.1,
        simplify_tolerance: float = 0.2,
    ):
        """
        Import a road network from an OpenDRIVE file.

        Will first parse the road network and then convert it to
        a scenario_gym road network. Every lane section of the file
        is converted to a road and each lane within the section is
        converted to a lane. Connectivity information is stored in
        the lanes. Any lane of type None is ignored.

        Parameters
        ----------
        filepath : str
            The filepath to the xodr file.

        resolution : float
            Resolution for importing the base OpenDRIVE file.

        simplify_tolerance : float
            Points per m for simplifying center and boundary lines.

        """
        path = Path(filepath).absolute()
        if not path.exists():
            raise FileNotFoundError(f"File not found at: {path}.")

        # parse OpenDRIVE file
        xodr_network = xodrRoadNetwork(
            str(path),
            resolution=resolution,
        )

        roads = xodr_to_sg_roads(
            xodr_network,
            simplify_tolerance,
        )

        return cls(roads=roads, name=path.stem, path=str(path))

    @classmethod
    def create_from_dict(cls, data: Dict, **kwargs):
        """
        Create a road network from a dictoinary of road data.

        The dictionary must have keys 'Roads' and 'Intersections' and
        optionally with keys for other road objects. Each of these must hold
        a list of dicts with the data for each object. These should hold their
        required fields e.g. Center, Boundary, successors, predecessors.
        """
        assert (
            "Roads" in data or "roads" in data
        ), "Json data must contain road information."
        assert (
            "Intersections" in data or "intersections" in data
        ), "Json data must contain intersection information."

        objects = {}
        for obj, obj_cls in cls._default_object_names.items():
            if obj in data:
                key = obj
            elif obj.capitalize() in data:
                key = obj.capitalize()
            else:
                continue
            objects[obj] = [obj_cls.from_dict(obj_data) for obj_data in data[key]]

        return cls(**kwargs, **objects)

    def __init__(
        self,
        name: Optional[str] = None,
        path: Optional[str] = None,
        **road_objects: Dict[str, List[RoadObject]],
    ):
        """
        Construct the road network.

        This takes lists of road objects as keywords. The keyword used determines
        how the objects will be stored. E.g. `roads=[...]` will define the `roads`
        attribute. This way custom road objects can be passed e.g. passing
        `road_markings=[...]` will mean a `road_markings` attribute is created.
        Every object in the list must be a subclass of `RoadObject`. `roads` and
        `intersections` must be passed even if they are empty lists.

        Parameters
        ----------
<<<<<<< HEAD
        name : Optional[str]
            Name for the road network.

        path : Optional[str]
=======
        name: Optional[str]
            Optional name for the road network.

        path: Optional[str]
>>>>>>> 9df1dfe4
            The filepath of the road network data.

        road_objects : Dict[str, List[RoadObject]]
            The road objects as keywords. `roads` and `intersections` must be
            passed.

        """
<<<<<<< HEAD
=======
        self._elevation_func: Optional[Callable[[float, float], float]] = None

>>>>>>> 9df1dfe4
        self.name = name
        self.path = path

        self._elevation_func: Optional[Callable[[float, float], float]] = None
        self._lane_parents: Dict[Lane, Optional[Union[Road, Intersection]]] = {}

        self.object_names = self._default_object_names.copy()
        self.object_classes = {v: k for k, v in self.object_names.items()}
        all_object_names = list(
            set(self.object_names.keys())
            .union(road_objects.keys())
            .difference(["roads", "intersections"])
        )
        for object_name in ["roads", "intersections"] + all_object_names:
            objects = (
                road_objects[object_name] if object_name in road_objects else []
            )
            assert all(
                (isinstance(obj, RoadObject) for obj in objects)
            ), "Only lists of RoadObject subclasses should be provided"

            if object_name not in self.object_names:
                self.object_names[object_name] = (
                    objects[0].__class__ if objects else RoadObject
                )
            self.add_new_road_object(objects, object_name)

    def add_new_road_object(
        self, objs: Union[RoadObject, List[RoadObject]], obj_name: str
    ) -> None:
        """
        Add a new object type to the road network.

        This will add an attribute for the raw objects as a list as well
        as a public attribute if it does not already exist. It will also add
        an add_{obj_name} method to add new objects to the list.
        """
        if hasattr(self, f"_{obj_name}"):
            raise ValueError(
                f"Road network already has {obj_name}. Use self.add_{obj_name}."
            )
        setattr(self, f"_{obj_name}", objs)
        try:
            getattr(self, obj_name)
        except AttributeError:
            setattr(self, obj_name, objs)
        try:
            getattr(self, f"add_{obj_name}")
        except AttributeError:

            def add_obj(self, objs):
                getattr(self, f"_{obj_name}").extend(
                    objs if isinstance(objs, list) else [objs]
                )
                self.clear_cache()

            setattr(self, f"add_{obj_name}", MethodType(add_obj, self))

    @cached_property
    def roads(self) -> List[Road]:
        """Get all roads in the road network."""
        return self._roads

    @cached_property
    def intersections(self) -> List[Intersection]:
        """Get all intersections in the road network."""
        return self._intersections

    @cached_property
    def lanes(self) -> List[Lane]:
        """Get all lanes in the road network."""
        return list(
            set(sum([x.lanes for x in self.roads + self.intersections], [])).union(
                self._lanes
            )
        )

    @cached_property
    def road_network_objects(self) -> List[RoadObject]:
        """Get all the road objects in the network."""
        return [
            obj for obj_name in self.object_names for obj in getattr(self, obj_name)
        ]

    @cached_property
    def road_network_geometries(self) -> List[RoadGeometry]:
        """Get all road geometries in the network."""
        geoms = []
        for obj_name, obj_class in self.object_names.items():
            if issubclass(obj_class, RoadGeometry):
                geoms.extend(getattr(self, obj_name))
        return geoms

    @cached_property
    def driveable_surface(self) -> MultiPolygon:
        """Get the union of boundaries of driveable geometries."""
        merged = unary_union(
            [g.boundary for g in self.road_network_geometries if g.driveable]
        )
        return MultiPolygon([merged]) if isinstance(merged, Polygon) else merged

    @cached_property
    def walkable_surface(self) -> MultiPolygon:
        """Get the union of boundaries of non-driveable geometries."""
        merged = unary_union(
            [g.boundary for g in self.road_network_geometries if g.walkable]
        )
        return MultiPolygon([merged]) if isinstance(merged, Polygon) else merged

    @cached_property
    def impenetrable_surface(self) -> MultiPolygon:
        """Get the union of all impenetrable geometries."""
        merged = unary_union(
            [g.boundary for g in self.road_network_geometries if g.impenetrable]
        )
        return MultiPolygon([merged]) if isinstance(merged, Polygon) else merged

    def object_by_id(self, i: str) -> RoadObject:
        """Get the object with the given id."""
        return self._object_by_id[i]

    @cached_property
    def _object_by_id(self) -> Dict[str, RoadObject]:
        """Return a dict indexing all objects by id."""
        return {x.id: x for x in self.road_network_objects}

    @cached_property
    def driveable_lanes(self) -> List[Lane]:
        """Get all driveable lanes in the network."""
        return [l for l in self.lanes if l.type is LaneType["driving"]]

    @cached_property
    def _lanes_by_id(self) -> Dict[str, Lane]:
        """Return a dict indexing all lanes by id."""
        return {l.id: l for l in self.lanes}

    def get_successor_lanes(self, l: Lane) -> List[Lane]:
        """Get lanes that succeed the given lane."""
        return [self._lanes_by_id[l_] for l_ in l.successors]

    def get_predecessor_lanes(self, l: Lane) -> List[Lane]:
        """Get lanes that predecess the given lane."""
        return [self._lanes_by_id[l_] for l_ in l.predecessors]

    def get_connecting_roads(self, i: Intersection) -> List[Road]:
        """Get roads that connect to the given intersection."""
        return [r for r in self.roads if r in i.connecting_roads]

    def get_intersections(self, r: Road) -> List[Intersection]:
        """Get intersections that connect to the given road."""
        return [i for i in self.intersections if r in i.connecting_roads]

    def get_lane_parent(self, l: Lane) -> Optional[Union[Road, Intersection]]:
        """Get the object that the lane belongs to."""
        if l not in self._lane_parents:
            for x in self.roads + self.intersections:
                if l in x.lanes:
                    self._lane_parents[l] = x
                    return x
            self._lane_parents[l] = None
        return self._lane_parents[l]

    def get_geometries_at_point(
        self,
        x: float,
        y: float,
    ) -> Tuple[List[str], List[RoadGeometry]]:
        """
        Get all geometries at a given xy point.

        TODO: Move to a spatial index for speed.

        Parameters
        ----------
        x : float
            The x-coordinate at the point.

        y : float
            The y-coordinate at the point.

        Returns
        -------
        Tuple[List[str], List[RoadObject]]
            A list of string identifiers of the geometry (e.g. Road, Lane)
            and the actual objects.

        """
        p = Point(x, y)

        names, geoms = [], []
        for x in self.road_network_geometries:
            if x.boundary.contains(p):
                names.append(x.__class__.__name__)
                geoms.append(x)
        return names, geoms

    def to_json(self, filepath: str) -> None:
        """Save the road network to json file."""
        data = {}
        for obj_name in self.object_names:
            data[obj_name] = [obj.to_dict() for obj in getattr(self, obj_name)]
        with open(filepath, "w") as f:
            json.dump(data, f)

    def clear_cache(self) -> None:
        """Clear the cached properties and lru cache methods."""
        self._lane_parents.clear()
        self._elevation_func = None
        for method in dir(self.__class__):
            obj = getattr(self.__class__, method)
            if isinstance(obj, cached_property) and (method in self.__dict__):
                # clear cached properties
                del self.__dict__[method]
            elif isinstance(obj, _lru_cache_wrapper):
                # clear lru caches of self
                getattr(self, method).__func__.cache_clear()
            else:
                with suppress(AttributeError):
                    func = obj.__func__
                    if isinstance(func, _lru_cache_wrapper) and (
                        obj.__self__ is self
                    ):
                        func.cache_clear()

    def elevation_at_point(self, x: ArrayLike, y: ArrayLike) -> NDArray:
        """Estimate the elevation at (x, y) by interpolating."""
        if self._elevation_func is None:
            self._interpolate_elevation()
        return self._elevation_func(x, y)

    def _interpolate_elevation(self) -> None:
        """Interpolate the elevation values of the geometries."""
        elevs = [
            geom.elevation
            for geom in self.road_network_geometries
            if geom.elevation is not None
        ]
        if not elevs:
            self._elevation_func = lambda x, y: np.zeros_like(x)
        else:
            elevation_values = np.concatenate(elevs, axis=0)
            x, y, z = elevation_values.T
            self._elevation_func = interp2d(
                x,
                y,
                z,
                kind="linear",
                bounds_error=False,
            )<|MERGE_RESOLUTION|>--- conflicted
+++ resolved
@@ -154,17 +154,10 @@
 
         Parameters
         ----------
-<<<<<<< HEAD
-        name : Optional[str]
-            Name for the road network.
-
-        path : Optional[str]
-=======
         name: Optional[str]
             Optional name for the road network.
 
         path: Optional[str]
->>>>>>> 9df1dfe4
             The filepath of the road network data.
 
         road_objects : Dict[str, List[RoadObject]]
@@ -172,11 +165,6 @@
             passed.
 
         """
-<<<<<<< HEAD
-=======
-        self._elevation_func: Optional[Callable[[float, float], float]] = None
-
->>>>>>> 9df1dfe4
         self.name = name
         self.path = path
 
