--- conflicted
+++ resolved
@@ -1,10 +1,6 @@
 import json
-<<<<<<< HEAD
 from contextlib import suppress
-from functools import _lru_cache_wrapper, cached_property, lru_cache
-=======
 from functools import _lru_cache_wrapper, lru_cache
->>>>>>> 8a9b5841
 from pathlib import Path
 from types import MethodType
 from typing import Callable, Dict, List, Optional, Tuple, Type, Union
