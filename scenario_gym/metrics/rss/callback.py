import warnings
from typing import Dict, List, Tuple

import numpy as np
from numpy.linalg import norm
from shapely.geometry import LineString, Polygon

from scenario_gym.callback import StateCallback
from scenario_gym.entity import Entity
from scenario_gym.metrics.rss.rss_utils import (
    acceleration,
    ahead,
    coord_change,
    direction,
    inverse_direction,
)
from scenario_gym.state import State


class RSSParameters:
    """RSS parameters."""

    RESPONSE_TIME = 0.6  # SECONDS
    MIN_LONG_ACCEL = 1.2 * 9.81  # METRES PER SECONDS SQUARED
    MAX_LONG_ACCEL = 1.2 * 9.81  # METRES PER SECONDS SQUARED
    MIN_SAFE_CLEARANCE = 0.1  # METRES
    SHADOW_LENGTH = 100  # METRES
    VISIBLE_RADIUS = 50  # METRES
    LANE_ANGLE_VARIATION = 0.985  # COS(ANGLE)
    TIME_HORIZON = 3  # SECONDS


class RSSDistances(StateCallback):
    """
    Determine if the ego-entity distance has become unsafe.

    This is the per-timestep pre-computation for the first two rules of the
    RSS metric. Raw values are calculated and attached to the global state or
    entity attributes. Unsafe distances are flagged per entity in the global
    state, which the metric uses to return a boolean value per rule.
    """

    def _reset(self, state: State) -> None:
        """Reset callback and declares variables."""
        self.ego = state.scenario.entities[0]
        self.entities = state.scenario.entities
        # Initialise default callback parameters
        self.ego_params = {}
        self.entity_params = [{} for _ in self.entities[1:]]
        self.safe_distances = [[0.0, 0.0] for _ in self.entities[1:]]
        self.intersect = [["safe"] for _ in self.entities[1:]]
        self.entity_safe_ratios = {
            entity: [float("inf"), float("inf")] for entity in self.entities
        }

    def __call__(self, state: State) -> None:
        """
        Label each entity to specify if its distances to the ego are unsafe.

        Collates current timestep data for each entity, and determines the
        safety of the ego with respect to its longitudinal and lateral distance
        to each entity.

        --  Creates entity parameter dictionary from current pose and bounding box
        --  Calculates safe lateral and longitudinal distance to each entity
        --  Calculates safe distance ratios for rss-based colour-coding
        --  Determines, for each entity, if its position intersects the
            corresponding ego safe buffer, and if so, which direction should be
            flagged as unsafe
        """
        if state.t == 0.0:
            # Require at least two poses to calculate velocity
            return

        # Establish Ego parameters
        ego = self.ego
        entities = self.entities
<<<<<<< HEAD
        ego_heading = direction(state.poses[ego][3])
        ego_inverse_heading = inverse_direction(list(ego_heading))
        entity_params = []
        ego_position = state.poses[ego][0:2]
=======
        try:
            ego_heading = direction(ego.pose[3])
            ego_inverse_heading = inverse_direction(ego_heading)
            entity_params = []
            ego_position = ego.pose[0:2]
        except IndexError:
            # Ego has invalid pose
            warnings.warn(
                "RSSDistances _step: Error in handling of ego at time {0}. "
                "Invalid pose: {1}. RSSDistances callback skips this "
                "timestep.".format(state._t, ego.pose)
            )
            return
>>>>>>> a0181148
        # Create a dictionary for each entity of form:
        # {position, heading, velocity, acceleration, box_points, length, width}
        # With directional and positional parameters defined with respect to ego
        # frame.
        for entity in entities:
            entity_dictionary = self.get_entity_parameters(
                state,
                entity,
                ego_heading,
                ego_inverse_heading,
                ego_position,
                state.dt,
            )
            if entity_dictionary is None:
                warnings.warn(
                    "RSSDistances _step: Error in handling of entity {0} at time "
                    "{1}. Invalid pose: {2}. RSS metric skips entity at this "
                    "timestep.".format(entity, state.t, state.poses[entity])
                )
                continue
            else:
                entity_params.append(entity_dictionary)
        if not entity_params:
            warnings.warn(
                "Zero entity parameters generated at timestep: {0}".format(state.t)
            )
            return

        # Calculate safe distances between ego and all other entities
        ego_params = entity_params.pop(0)
        safe_distances = []
        for entity in entity_params:
            safe_long = abs(self.safe_longitudinal_distance(ego_params, entity))
            safe_lat = abs(self.safe_lateral_distance(ego_params, entity))
            safe_distances.append([safe_lat, safe_long])

        # Assign evaluated parameters to the state
        assert len(entity_params) == len(safe_distances)
        self.ego_params = ego_params
        self.entity_params = entity_params
        self.safe_distances = safe_distances

        # Check for each entity if there is an intersection of safe distance buffer
        # and assign safe distance ratios to entity as an attribute
        for i in range(len(entity_params)):
            self.entity_safe_ratios[entities[i + 1]] = self.safe_ratios(
                ego_params, entity_params[i], safe_distances[i]
            )
            self.intersect[i].append(
                self.unsafe_distance(
                    ego_params,
                    entity_params[i],
                    self.intersect[i],
                    safe_distances[i],
                )
            )
            if self.intersect[i] is None:
                # Entity trimmed poses results in IndexError, go to next entity
                warnings.warn(
                    "safe_longitudinal: IndexError in handling of entity number: "
                    "{0} at timestep: {1} seconds. Continue to next "
                    "entity.".format(i, state.t)
                )

    @staticmethod
    def safe_ratios(
        ego: Dict,
        haz: Dict,
        safe_distances: List[float],
    ) -> List[float]:
        """
        Attach safe_distance ratios to entity.

        safe ratio defined as actual_distance / safe_distance -> larger ratio safer
        """
        try:
            safe_lat = safe_distances[0] + 0.5 * abs(
                np.dot(
                    [haz["width"], haz["length"]], inverse_direction(haz["heading"])
                )
            )
            safe_long = safe_distances[1] + 0.5 * abs(
                np.dot([haz["width"], haz["length"]], haz["heading"])
            )
        except IndexError:
            # safe_distances not calculated
            warnings.warn(
                "RSSDistances safe_ratios: Safe distances not calculated. Default "
                "safe distances as ego dimensions"
            )
            safe_lat = 0.5 * ego["width"]
            safe_long = 0.5 * ego["length"]

        actual_lat = max(
            1e-6,
            abs(haz["position"][0])
            - 0.5 * ego["width"]
            - 0.5
            * abs(
                np.dot(
                    [haz["width"], haz["length"]], inverse_direction(haz["heading"])
                )
            ),
        )
        actual_long = max(
            1e-6,
            abs(haz["position"][1])
            - 0.5 * ego["length"]
            - 0.5 * abs(np.dot([haz["width"], haz["length"]], haz["heading"])),
        )
        return [abs(actual_lat / safe_lat), abs(actual_long / safe_long)]

    @staticmethod
    def unsafe_distance(
        ego: Dict, haz: Dict, intersect: List[str], safe_distances: List[float]
    ) -> str:
        """
        Determine if longitudinal or lateral distance is hazardous to ego.

        This method is called per timestep per entity, and returns a flag to be
        attached to the global state.

        --  Laterally unsafe if both longitudinal and lateral distances are unsafe,
            and the lateral distance became unsafe after the longitudinal distance.
        --  Longitudinally unsafe if both longitudinal and lateral distances are
            unsafe, and the longitudinal distance became unsafe after the lateral
            distance.
        """
        if "unsafe_lateral" in intersect or "unsafe_longitudinal" in intersect:
            # Already found
            intersect.append("found")
            return intersect

        buffer, lengths, widths = RSSDistances.generate_buffer(ego, safe_distances)

        assert (
            buffer.area > 0.0
        ), "safe_longitudinal: buffer constructed as a 'Z' rather than as a '[]'"

        hazard_area = Polygon(haz["box_points"])
        if hazard_area.intersects(buffer):
            # Find which direction became unsafe last: this is the unsafe direction
            for j in range(len(intersect), 0, -1):
                try:
                    if intersect[j - 1] == "lateral":
                        # longitudinal intersection last: longitudinally unsafe
                        return "unsafe_longitudinal"
                    elif intersect[j - 1] == "longitudinal":
                        # lateral intersection last: laterally unsafe
                        return "unsafe_lateral"
                except IndexError:
                    break
                # default, if no previous intersection found.
                if j == 1:
                    ego_dim = [ego["width"], ego["length"]]
                    if abs(
                        abs(haz["position"][0])
                        - abs(np.dot(haz["position"], ego_dim))
                    ) / safe_distances[0] > abs(
                        abs(
                            haz["position"][1]
                            - np.dot(
                                haz["position"],
                                inverse_direction(ego_dim),
                            )
                        )
                        / safe_distances[1]
                    ):
                        return "unsafe_longitudinal"
                    else:
                        return "unsafe_lateral"
        # This entity does not intersect buffer, so check if a dimension intersects
        return RSSDistances.write_intersections(lengths, widths, haz)

    @staticmethod
    def safe_longitudinal_distance(ego: Dict, haz: Dict) -> float:
        """Determine if the longitudinal distance is safe."""
        MAX_LONG_ACCEL = RSSParameters.MAX_LONG_ACCEL
        MIN_LONG_ACCEL = RSSParameters.MIN_LONG_ACCEL
        MIN_SAFE_CLEARANCE = RSSParameters.MIN_SAFE_CLEARANCE
        RESPONSE_TIME = RSSParameters.RESPONSE_TIME
        ego_direction = ego["heading"]
        hazard_direction = haz["heading"]
        ego_velocity = ego["velocity"]
        hazard_velocity = haz["velocity"]
        max_long_accel = abs(
            MAX_LONG_ACCEL * np.dot(ego_direction, hazard_direction)
        )
        if np.dot(ego_direction, hazard_direction) > 0:
            # Moving in the same direction (longitudinal component)
            if ahead(ego, haz):
                vf = norm(ego_velocity)
                vr = np.dot(hazard_velocity, ego_direction)
            else:
                vf = np.dot(hazard_velocity, ego_direction)
                vr = norm(ego_velocity)
            if vr == 0.0:
                # If rear car is stationary, safe
                return MIN_SAFE_CLEARANCE + 0.5 * ego["length"]
            d0 = RSSDistances.long_dist_same_direction(
                vf, vr, max_long_accel, RESPONSE_TIME, MIN_LONG_ACCEL
            )
        else:
            # Moving in the opposite direction (longitudinal component)
            v1 = abs(np.dot(ego_velocity, ego_direction))
            v2 = -abs(np.dot(hazard_velocity, ego_direction))
            # Makes no distinction between driver in correct or incorrect lane,
            # where RSS is specific
            if np.sign(haz["position"][1]) == np.sign(haz["velocity"][1]):
                return MIN_SAFE_CLEARANCE + 0.5 * ego["length"]
            d0 = RSSDistances.long_dist_opp_direction(
                v1, v2, max_long_accel, RESPONSE_TIME, MIN_LONG_ACCEL
            )
        return d0 + MIN_SAFE_CLEARANCE + 0.5 * ego["length"]

    @staticmethod
    def safe_lateral_distance(ego: Dict, haz: Dict) -> float:
        """Determine if the lateral distance is safe."""
        MAX_LONG_ACCEL = RSSParameters.MAX_LONG_ACCEL
        MIN_LONG_ACCEL = RSSParameters.MIN_LONG_ACCEL
        MIN_SAFE_CLEARANCE = RSSParameters.MIN_SAFE_CLEARANCE
        RESPONSE_TIME = RSSParameters.RESPONSE_TIME
        haz_position = np.array(haz["position"])
        # Resolve into velocity components para and perp to hazard's velocity
        # Velocity takes form [longitudinal, lateral]
        # Define lateral velocity as ego's velocity component perp to hazard
        v = haz["velocity"][0]  # component perpendicular to ego's heading
        max_lat_accel = MAX_LONG_ACCEL * abs(
            np.dot(inverse_direction(ego["heading"]), haz["heading"])
        )
        min_lat_accel = MIN_LONG_ACCEL * abs(
            np.dot(inverse_direction(ego["heading"]), haz["heading"])
        )
        if np.sign(-haz_position[0]) == np.sign(v):
            # lateral convergence
            v = abs(v)
            if v == 0.0:
                # Driving parallel, safe for sufficient constant distance.
                return MIN_SAFE_CLEARANCE + 0.5 * ego["width"]
            d0 = RSSDistances.lat_dist(
                v, max_lat_accel, min_lat_accel, RESPONSE_TIME
            )
        else:
            # lateral divergence: safe distance is the avg of car widths
            # plus min_safe_distance
            d0 = 0
        return d0 + MIN_SAFE_CLEARANCE + 0.5 * ego["width"]

    @staticmethod
    def write_intersections(
        buffer_lengths: List[LineString],
        buffer_widths: List[LineString],
        haz_dict: Dict,
    ) -> str:
        """
        Flag buffer intersection direction.

        For ego and another entity, check if the entity has a smaller distance in
        the longitudinal or lateral direction than the corresponding safe distance,
        and appends this to the recorded list.
        """
        haz_area = Polygon(haz_dict["box_points"])
        lat_inter = False
        long_inter = False

        if haz_area.intersects(buffer_lengths[0]) or haz_area.intersects(
            buffer_lengths[1]
        ):
            lat_inter = True
        if haz_area.intersects(buffer_widths[0]) or haz_area.intersects(
            buffer_widths[1]
        ):
            long_inter = True

        if lat_inter and long_inter:
            new_record = "both"
        elif lat_inter:
            new_record = "lateral"
        elif long_inter:
            new_record = "longitudinal"
        else:
            new_record = "safe"
        return new_record

    @staticmethod
    def get_entity_parameters(
        state: State,
        entity: Entity,
        ego_heading: List[float],
        ego_inverse_heading: List[float],
        ego_position: List[float],
        dt: float,
    ) -> Dict:
        """Calculate entity parameters and returns these as a dictionary."""
        entity_pose = state.poses[entity]
        entity_velocity = state.velocities[entity]
        if len(entity_pose) != 6:
            warnings.warn(
                "Entity pose should have six elements, [x, y, z, h, r, p]. "
                "Received {0} elements.".format(len(entity_pose))
            )
            return
        ego_position = np.array(ego_position)
        entity_heading = direction(entity_pose[3])
        entity_acceleration = acceleration(state.recorded_poses(entity), dt)
        # All vectors take form [lateral, longitudinal] / [x, y]
        entity_dictionary = {
            "position": coord_change(entity_pose[0:2], ego_heading, ego_position),
            "heading": [
                np.dot(entity_heading, ego_inverse_heading),
                np.dot(entity_heading, ego_heading),
            ],
            "velocity": [
                np.dot(entity_velocity[:2], ego_inverse_heading),
                np.dot(entity_velocity[:2], ego_heading),
            ],
            "accel": [
                np.dot(
                    entity_acceleration,
                    ego_inverse_heading,
                ),
                np.dot(entity_acceleration, ego_heading),
            ],
            "box_points": [
                coord_change(point, ego_heading, ego_position)
                for point in entity.get_bounding_box_points(entity_pose)
            ],
            "length": entity.catalog_entry.bounding_box.length,
            "width": entity.catalog_entry.bounding_box.width,
        }
        return entity_dictionary

    @staticmethod
    def generate_buffer(
        ego: Dict, safe_distances: List
    ) -> Tuple[Polygon, List[LineString]]:
        """
        Generate ego safe buffer corresponding to entity's safe distances.

        Generates a rectangular buffer around the entity with length and width
        corresponding to safe longitudinal and lateral distances with respect to
        the other entity. Returns the Polygon of this buffer along with a list of
        linestrings of its lengths and widths.
        """
        assert ego["position"] == [0.0, 0.0], ego["position"]
        try:
            safe_longitudinal_distance = safe_distances[1]
            safe_lateral_distance = safe_distances[0]
        except IndexError:
            # Safe distances not calculated
            warnings.warn(
                "RSSDistances generate_buffer: Safe distances not calculated: "
                "Buffer cannot be instantiated. Default safe distances as 3 "
                "metres lateral, 5 metres safe longitudinal"
            )
            safe_longitudinal_distance = 5
            safe_lateral_distance = 3

        buffer_vector = [
            np.array([0, safe_longitudinal_distance]),
            np.array([safe_lateral_distance, 0]),
        ]
        buffer = [
            np.array(buffer_vector[0] + buffer_vector[1]),
            np.array(buffer_vector[0] - buffer_vector[1]),
            np.array(-buffer_vector[0] - buffer_vector[1]),
            np.array(-buffer_vector[0] + buffer_vector[1]),
        ]
        widths = [
            LineString(
                [
                    [100 * buffer[0][0], buffer[0][1]],
                    [100 * buffer[1][0], buffer[1][1]],
                ]
            ),
            LineString(
                [
                    [100 * buffer[2][0], buffer[2][1]],
                    [100 * buffer[3][0], buffer[3][1]],
                ]
            ),
        ]
        lengths = [
            LineString(
                [
                    [buffer[0][0], 100 * buffer[0][1]],
                    [buffer[2][0], 100 * buffer[2][1]],
                ]
            ),
            LineString(
                [
                    [buffer[1][0], 100 * buffer[1][1]],
                    [buffer[3][0], 100 * buffer[3][1]],
                ]
            ),
        ]
        return Polygon(buffer), lengths, widths

    @staticmethod
    def long_dist_same_direction(
        vf: float,
        vr: float,
        max_long_accel: float,
        RESPONSE_TIME: float,
        MIN_LONG_ACCEL: float,
    ) -> float:
        """Return the minimum safe longitudinal distance for same directions."""
        return max(
            0,
            vr * RESPONSE_TIME
            + min(
                vf**2 / (2 * max_long_accel),
                0.5 * max_long_accel * RESPONSE_TIME**2,
            )
            + (vr + RESPONSE_TIME * max_long_accel) ** 2 / (2 * MIN_LONG_ACCEL)
            - vf**2 / (2 * max_long_accel),
        )

    @staticmethod
    def long_dist_opp_direction(
        v1: float,
        v2: float,
        max_long_accel: float,
        RESPONSE_TIME: float,
        MIN_LONG_ACCEL: float,
    ) -> float:
        """Return the minimum safe longitudinal distance for opposing directions."""
        return max(
            0,
            (
                (2 * v1 + RESPONSE_TIME * max_long_accel) * RESPONSE_TIME / 2
                + (v1 + RESPONSE_TIME * max_long_accel) ** 2 / (2 * MIN_LONG_ACCEL)
                + (2 * abs(v2) + RESPONSE_TIME * max_long_accel) * RESPONSE_TIME / 2
                + (abs(v2) + RESPONSE_TIME * max_long_accel) ** 2
                / (2 * MIN_LONG_ACCEL)
            ),
        )

    @staticmethod
    def lat_dist(
        v: float, max_lat_accel: float, min_lat_accel: float, RESPONSE_TIME: float
    ):
        """Return the minimum safe lateral distance between the entity and ego."""
        return max(
            0,
            0.5 * RESPONSE_TIME * (2 * v + RESPONSE_TIME * max_lat_accel)
            + (v + RESPONSE_TIME * max_lat_accel) ** 2 / (2 * min_lat_accel)
            - 0.5 * RESPONSE_TIME**2 * max_lat_accel
            - (RESPONSE_TIME * max_lat_accel) ** 2 / (2 * min_lat_accel),
        )
<|MERGE_RESOLUTION|>--- conflicted
+++ resolved
@@ -1,547 +1,531 @@
-import warnings
-from typing import Dict, List, Tuple
-
-import numpy as np
-from numpy.linalg import norm
-from shapely.geometry import LineString, Polygon
-
-from scenario_gym.callback import StateCallback
-from scenario_gym.entity import Entity
-from scenario_gym.metrics.rss.rss_utils import (
-    acceleration,
-    ahead,
-    coord_change,
-    direction,
-    inverse_direction,
-)
-from scenario_gym.state import State
-
-
-class RSSParameters:
-    """RSS parameters."""
-
-    RESPONSE_TIME = 0.6  # SECONDS
-    MIN_LONG_ACCEL = 1.2 * 9.81  # METRES PER SECONDS SQUARED
-    MAX_LONG_ACCEL = 1.2 * 9.81  # METRES PER SECONDS SQUARED
-    MIN_SAFE_CLEARANCE = 0.1  # METRES
-    SHADOW_LENGTH = 100  # METRES
-    VISIBLE_RADIUS = 50  # METRES
-    LANE_ANGLE_VARIATION = 0.985  # COS(ANGLE)
-    TIME_HORIZON = 3  # SECONDS
-
-
-class RSSDistances(StateCallback):
-    """
-    Determine if the ego-entity distance has become unsafe.
-
-    This is the per-timestep pre-computation for the first two rules of the
-    RSS metric. Raw values are calculated and attached to the global state or
-    entity attributes. Unsafe distances are flagged per entity in the global
-    state, which the metric uses to return a boolean value per rule.
-    """
-
-    def _reset(self, state: State) -> None:
-        """Reset callback and declares variables."""
-        self.ego = state.scenario.entities[0]
-        self.entities = state.scenario.entities
-        # Initialise default callback parameters
-        self.ego_params = {}
-        self.entity_params = [{} for _ in self.entities[1:]]
-        self.safe_distances = [[0.0, 0.0] for _ in self.entities[1:]]
-        self.intersect = [["safe"] for _ in self.entities[1:]]
-        self.entity_safe_ratios = {
-            entity: [float("inf"), float("inf")] for entity in self.entities
-        }
-
-    def __call__(self, state: State) -> None:
-        """
-        Label each entity to specify if its distances to the ego are unsafe.
-
-        Collates current timestep data for each entity, and determines the
-        safety of the ego with respect to its longitudinal and lateral distance
-        to each entity.
-
-        --  Creates entity parameter dictionary from current pose and bounding box
-        --  Calculates safe lateral and longitudinal distance to each entity
-        --  Calculates safe distance ratios for rss-based colour-coding
-        --  Determines, for each entity, if its position intersects the
-            corresponding ego safe buffer, and if so, which direction should be
-            flagged as unsafe
-        """
-        if state.t == 0.0:
-            # Require at least two poses to calculate velocity
-            return
-
-        # Establish Ego parameters
-        ego = self.ego
-        entities = self.entities
-<<<<<<< HEAD
-        ego_heading = direction(state.poses[ego][3])
-        ego_inverse_heading = inverse_direction(list(ego_heading))
-        entity_params = []
-        ego_position = state.poses[ego][0:2]
-=======
-        try:
-            ego_heading = direction(ego.pose[3])
-            ego_inverse_heading = inverse_direction(ego_heading)
-            entity_params = []
-            ego_position = ego.pose[0:2]
-        except IndexError:
-            # Ego has invalid pose
-            warnings.warn(
-                "RSSDistances _step: Error in handling of ego at time {0}. "
-                "Invalid pose: {1}. RSSDistances callback skips this "
-                "timestep.".format(state._t, ego.pose)
-            )
-            return
->>>>>>> a0181148
-        # Create a dictionary for each entity of form:
-        # {position, heading, velocity, acceleration, box_points, length, width}
-        # With directional and positional parameters defined with respect to ego
-        # frame.
-        for entity in entities:
-            entity_dictionary = self.get_entity_parameters(
-                state,
-                entity,
-                ego_heading,
-                ego_inverse_heading,
-                ego_position,
-                state.dt,
-            )
-            if entity_dictionary is None:
-                warnings.warn(
-                    "RSSDistances _step: Error in handling of entity {0} at time "
-                    "{1}. Invalid pose: {2}. RSS metric skips entity at this "
-                    "timestep.".format(entity, state.t, state.poses[entity])
-                )
-                continue
-            else:
-                entity_params.append(entity_dictionary)
-        if not entity_params:
-            warnings.warn(
-                "Zero entity parameters generated at timestep: {0}".format(state.t)
-            )
-            return
-
-        # Calculate safe distances between ego and all other entities
-        ego_params = entity_params.pop(0)
-        safe_distances = []
-        for entity in entity_params:
-            safe_long = abs(self.safe_longitudinal_distance(ego_params, entity))
-            safe_lat = abs(self.safe_lateral_distance(ego_params, entity))
-            safe_distances.append([safe_lat, safe_long])
-
-        # Assign evaluated parameters to the state
-        assert len(entity_params) == len(safe_distances)
-        self.ego_params = ego_params
-        self.entity_params = entity_params
-        self.safe_distances = safe_distances
-
-        # Check for each entity if there is an intersection of safe distance buffer
-        # and assign safe distance ratios to entity as an attribute
-        for i in range(len(entity_params)):
-            self.entity_safe_ratios[entities[i + 1]] = self.safe_ratios(
-                ego_params, entity_params[i], safe_distances[i]
-            )
-            self.intersect[i].append(
-                self.unsafe_distance(
-                    ego_params,
-                    entity_params[i],
-                    self.intersect[i],
-                    safe_distances[i],
-                )
-            )
-            if self.intersect[i] is None:
-                # Entity trimmed poses results in IndexError, go to next entity
-                warnings.warn(
-                    "safe_longitudinal: IndexError in handling of entity number: "
-                    "{0} at timestep: {1} seconds. Continue to next "
-                    "entity.".format(i, state.t)
-                )
-
-    @staticmethod
-    def safe_ratios(
-        ego: Dict,
-        haz: Dict,
-        safe_distances: List[float],
-    ) -> List[float]:
-        """
-        Attach safe_distance ratios to entity.
-
-        safe ratio defined as actual_distance / safe_distance -> larger ratio safer
-        """
-        try:
-            safe_lat = safe_distances[0] + 0.5 * abs(
-                np.dot(
-                    [haz["width"], haz["length"]], inverse_direction(haz["heading"])
-                )
-            )
-            safe_long = safe_distances[1] + 0.5 * abs(
-                np.dot([haz["width"], haz["length"]], haz["heading"])
-            )
-        except IndexError:
-            # safe_distances not calculated
-            warnings.warn(
-                "RSSDistances safe_ratios: Safe distances not calculated. Default "
-                "safe distances as ego dimensions"
-            )
-            safe_lat = 0.5 * ego["width"]
-            safe_long = 0.5 * ego["length"]
-
-        actual_lat = max(
-            1e-6,
-            abs(haz["position"][0])
-            - 0.5 * ego["width"]
-            - 0.5
-            * abs(
-                np.dot(
-                    [haz["width"], haz["length"]], inverse_direction(haz["heading"])
-                )
-            ),
-        )
-        actual_long = max(
-            1e-6,
-            abs(haz["position"][1])
-            - 0.5 * ego["length"]
-            - 0.5 * abs(np.dot([haz["width"], haz["length"]], haz["heading"])),
-        )
-        return [abs(actual_lat / safe_lat), abs(actual_long / safe_long)]
-
-    @staticmethod
-    def unsafe_distance(
-        ego: Dict, haz: Dict, intersect: List[str], safe_distances: List[float]
-    ) -> str:
-        """
-        Determine if longitudinal or lateral distance is hazardous to ego.
-
-        This method is called per timestep per entity, and returns a flag to be
-        attached to the global state.
-
-        --  Laterally unsafe if both longitudinal and lateral distances are unsafe,
-            and the lateral distance became unsafe after the longitudinal distance.
-        --  Longitudinally unsafe if both longitudinal and lateral distances are
-            unsafe, and the longitudinal distance became unsafe after the lateral
-            distance.
-        """
-        if "unsafe_lateral" in intersect or "unsafe_longitudinal" in intersect:
-            # Already found
-            intersect.append("found")
-            return intersect
-
-        buffer, lengths, widths = RSSDistances.generate_buffer(ego, safe_distances)
-
-        assert (
-            buffer.area > 0.0
-        ), "safe_longitudinal: buffer constructed as a 'Z' rather than as a '[]'"
-
-        hazard_area = Polygon(haz["box_points"])
-        if hazard_area.intersects(buffer):
-            # Find which direction became unsafe last: this is the unsafe direction
-            for j in range(len(intersect), 0, -1):
-                try:
-                    if intersect[j - 1] == "lateral":
-                        # longitudinal intersection last: longitudinally unsafe
-                        return "unsafe_longitudinal"
-                    elif intersect[j - 1] == "longitudinal":
-                        # lateral intersection last: laterally unsafe
-                        return "unsafe_lateral"
-                except IndexError:
-                    break
-                # default, if no previous intersection found.
-                if j == 1:
-                    ego_dim = [ego["width"], ego["length"]]
-                    if abs(
-                        abs(haz["position"][0])
-                        - abs(np.dot(haz["position"], ego_dim))
-                    ) / safe_distances[0] > abs(
-                        abs(
-                            haz["position"][1]
-                            - np.dot(
-                                haz["position"],
-                                inverse_direction(ego_dim),
-                            )
-                        )
-                        / safe_distances[1]
-                    ):
-                        return "unsafe_longitudinal"
-                    else:
-                        return "unsafe_lateral"
-        # This entity does not intersect buffer, so check if a dimension intersects
-        return RSSDistances.write_intersections(lengths, widths, haz)
-
-    @staticmethod
-    def safe_longitudinal_distance(ego: Dict, haz: Dict) -> float:
-        """Determine if the longitudinal distance is safe."""
-        MAX_LONG_ACCEL = RSSParameters.MAX_LONG_ACCEL
-        MIN_LONG_ACCEL = RSSParameters.MIN_LONG_ACCEL
-        MIN_SAFE_CLEARANCE = RSSParameters.MIN_SAFE_CLEARANCE
-        RESPONSE_TIME = RSSParameters.RESPONSE_TIME
-        ego_direction = ego["heading"]
-        hazard_direction = haz["heading"]
-        ego_velocity = ego["velocity"]
-        hazard_velocity = haz["velocity"]
-        max_long_accel = abs(
-            MAX_LONG_ACCEL * np.dot(ego_direction, hazard_direction)
-        )
-        if np.dot(ego_direction, hazard_direction) > 0:
-            # Moving in the same direction (longitudinal component)
-            if ahead(ego, haz):
-                vf = norm(ego_velocity)
-                vr = np.dot(hazard_velocity, ego_direction)
-            else:
-                vf = np.dot(hazard_velocity, ego_direction)
-                vr = norm(ego_velocity)
-            if vr == 0.0:
-                # If rear car is stationary, safe
-                return MIN_SAFE_CLEARANCE + 0.5 * ego["length"]
-            d0 = RSSDistances.long_dist_same_direction(
-                vf, vr, max_long_accel, RESPONSE_TIME, MIN_LONG_ACCEL
-            )
-        else:
-            # Moving in the opposite direction (longitudinal component)
-            v1 = abs(np.dot(ego_velocity, ego_direction))
-            v2 = -abs(np.dot(hazard_velocity, ego_direction))
-            # Makes no distinction between driver in correct or incorrect lane,
-            # where RSS is specific
-            if np.sign(haz["position"][1]) == np.sign(haz["velocity"][1]):
-                return MIN_SAFE_CLEARANCE + 0.5 * ego["length"]
-            d0 = RSSDistances.long_dist_opp_direction(
-                v1, v2, max_long_accel, RESPONSE_TIME, MIN_LONG_ACCEL
-            )
-        return d0 + MIN_SAFE_CLEARANCE + 0.5 * ego["length"]
-
-    @staticmethod
-    def safe_lateral_distance(ego: Dict, haz: Dict) -> float:
-        """Determine if the lateral distance is safe."""
-        MAX_LONG_ACCEL = RSSParameters.MAX_LONG_ACCEL
-        MIN_LONG_ACCEL = RSSParameters.MIN_LONG_ACCEL
-        MIN_SAFE_CLEARANCE = RSSParameters.MIN_SAFE_CLEARANCE
-        RESPONSE_TIME = RSSParameters.RESPONSE_TIME
-        haz_position = np.array(haz["position"])
-        # Resolve into velocity components para and perp to hazard's velocity
-        # Velocity takes form [longitudinal, lateral]
-        # Define lateral velocity as ego's velocity component perp to hazard
-        v = haz["velocity"][0]  # component perpendicular to ego's heading
-        max_lat_accel = MAX_LONG_ACCEL * abs(
-            np.dot(inverse_direction(ego["heading"]), haz["heading"])
-        )
-        min_lat_accel = MIN_LONG_ACCEL * abs(
-            np.dot(inverse_direction(ego["heading"]), haz["heading"])
-        )
-        if np.sign(-haz_position[0]) == np.sign(v):
-            # lateral convergence
-            v = abs(v)
-            if v == 0.0:
-                # Driving parallel, safe for sufficient constant distance.
-                return MIN_SAFE_CLEARANCE + 0.5 * ego["width"]
-            d0 = RSSDistances.lat_dist(
-                v, max_lat_accel, min_lat_accel, RESPONSE_TIME
-            )
-        else:
-            # lateral divergence: safe distance is the avg of car widths
-            # plus min_safe_distance
-            d0 = 0
-        return d0 + MIN_SAFE_CLEARANCE + 0.5 * ego["width"]
-
-    @staticmethod
-    def write_intersections(
-        buffer_lengths: List[LineString],
-        buffer_widths: List[LineString],
-        haz_dict: Dict,
-    ) -> str:
-        """
-        Flag buffer intersection direction.
-
-        For ego and another entity, check if the entity has a smaller distance in
-        the longitudinal or lateral direction than the corresponding safe distance,
-        and appends this to the recorded list.
-        """
-        haz_area = Polygon(haz_dict["box_points"])
-        lat_inter = False
-        long_inter = False
-
-        if haz_area.intersects(buffer_lengths[0]) or haz_area.intersects(
-            buffer_lengths[1]
-        ):
-            lat_inter = True
-        if haz_area.intersects(buffer_widths[0]) or haz_area.intersects(
-            buffer_widths[1]
-        ):
-            long_inter = True
-
-        if lat_inter and long_inter:
-            new_record = "both"
-        elif lat_inter:
-            new_record = "lateral"
-        elif long_inter:
-            new_record = "longitudinal"
-        else:
-            new_record = "safe"
-        return new_record
-
-    @staticmethod
-    def get_entity_parameters(
-        state: State,
-        entity: Entity,
-        ego_heading: List[float],
-        ego_inverse_heading: List[float],
-        ego_position: List[float],
-        dt: float,
-    ) -> Dict:
-        """Calculate entity parameters and returns these as a dictionary."""
-        entity_pose = state.poses[entity]
-        entity_velocity = state.velocities[entity]
-        if len(entity_pose) != 6:
-            warnings.warn(
-                "Entity pose should have six elements, [x, y, z, h, r, p]. "
-                "Received {0} elements.".format(len(entity_pose))
-            )
-            return
-        ego_position = np.array(ego_position)
-        entity_heading = direction(entity_pose[3])
-        entity_acceleration = acceleration(state.recorded_poses(entity), dt)
-        # All vectors take form [lateral, longitudinal] / [x, y]
-        entity_dictionary = {
-            "position": coord_change(entity_pose[0:2], ego_heading, ego_position),
-            "heading": [
-                np.dot(entity_heading, ego_inverse_heading),
-                np.dot(entity_heading, ego_heading),
-            ],
-            "velocity": [
-                np.dot(entity_velocity[:2], ego_inverse_heading),
-                np.dot(entity_velocity[:2], ego_heading),
-            ],
-            "accel": [
-                np.dot(
-                    entity_acceleration,
-                    ego_inverse_heading,
-                ),
-                np.dot(entity_acceleration, ego_heading),
-            ],
-            "box_points": [
-                coord_change(point, ego_heading, ego_position)
-                for point in entity.get_bounding_box_points(entity_pose)
-            ],
-            "length": entity.catalog_entry.bounding_box.length,
-            "width": entity.catalog_entry.bounding_box.width,
-        }
-        return entity_dictionary
-
-    @staticmethod
-    def generate_buffer(
-        ego: Dict, safe_distances: List
-    ) -> Tuple[Polygon, List[LineString]]:
-        """
-        Generate ego safe buffer corresponding to entity's safe distances.
-
-        Generates a rectangular buffer around the entity with length and width
-        corresponding to safe longitudinal and lateral distances with respect to
-        the other entity. Returns the Polygon of this buffer along with a list of
-        linestrings of its lengths and widths.
-        """
-        assert ego["position"] == [0.0, 0.0], ego["position"]
-        try:
-            safe_longitudinal_distance = safe_distances[1]
-            safe_lateral_distance = safe_distances[0]
-        except IndexError:
-            # Safe distances not calculated
-            warnings.warn(
-                "RSSDistances generate_buffer: Safe distances not calculated: "
-                "Buffer cannot be instantiated. Default safe distances as 3 "
-                "metres lateral, 5 metres safe longitudinal"
-            )
-            safe_longitudinal_distance = 5
-            safe_lateral_distance = 3
-
-        buffer_vector = [
-            np.array([0, safe_longitudinal_distance]),
-            np.array([safe_lateral_distance, 0]),
-        ]
-        buffer = [
-            np.array(buffer_vector[0] + buffer_vector[1]),
-            np.array(buffer_vector[0] - buffer_vector[1]),
-            np.array(-buffer_vector[0] - buffer_vector[1]),
-            np.array(-buffer_vector[0] + buffer_vector[1]),
-        ]
-        widths = [
-            LineString(
-                [
-                    [100 * buffer[0][0], buffer[0][1]],
-                    [100 * buffer[1][0], buffer[1][1]],
-                ]
-            ),
-            LineString(
-                [
-                    [100 * buffer[2][0], buffer[2][1]],
-                    [100 * buffer[3][0], buffer[3][1]],
-                ]
-            ),
-        ]
-        lengths = [
-            LineString(
-                [
-                    [buffer[0][0], 100 * buffer[0][1]],
-                    [buffer[2][0], 100 * buffer[2][1]],
-                ]
-            ),
-            LineString(
-                [
-                    [buffer[1][0], 100 * buffer[1][1]],
-                    [buffer[3][0], 100 * buffer[3][1]],
-                ]
-            ),
-        ]
-        return Polygon(buffer), lengths, widths
-
-    @staticmethod
-    def long_dist_same_direction(
-        vf: float,
-        vr: float,
-        max_long_accel: float,
-        RESPONSE_TIME: float,
-        MIN_LONG_ACCEL: float,
-    ) -> float:
-        """Return the minimum safe longitudinal distance for same directions."""
-        return max(
-            0,
-            vr * RESPONSE_TIME
-            + min(
-                vf**2 / (2 * max_long_accel),
-                0.5 * max_long_accel * RESPONSE_TIME**2,
-            )
-            + (vr + RESPONSE_TIME * max_long_accel) ** 2 / (2 * MIN_LONG_ACCEL)
-            - vf**2 / (2 * max_long_accel),
-        )
-
-    @staticmethod
-    def long_dist_opp_direction(
-        v1: float,
-        v2: float,
-        max_long_accel: float,
-        RESPONSE_TIME: float,
-        MIN_LONG_ACCEL: float,
-    ) -> float:
-        """Return the minimum safe longitudinal distance for opposing directions."""
-        return max(
-            0,
-            (
-                (2 * v1 + RESPONSE_TIME * max_long_accel) * RESPONSE_TIME / 2
-                + (v1 + RESPONSE_TIME * max_long_accel) ** 2 / (2 * MIN_LONG_ACCEL)
-                + (2 * abs(v2) + RESPONSE_TIME * max_long_accel) * RESPONSE_TIME / 2
-                + (abs(v2) + RESPONSE_TIME * max_long_accel) ** 2
-                / (2 * MIN_LONG_ACCEL)
-            ),
-        )
-
-    @staticmethod
-    def lat_dist(
-        v: float, max_lat_accel: float, min_lat_accel: float, RESPONSE_TIME: float
-    ):
-        """Return the minimum safe lateral distance between the entity and ego."""
-        return max(
-            0,
-            0.5 * RESPONSE_TIME * (2 * v + RESPONSE_TIME * max_lat_accel)
-            + (v + RESPONSE_TIME * max_lat_accel) ** 2 / (2 * min_lat_accel)
-            - 0.5 * RESPONSE_TIME**2 * max_lat_accel
-            - (RESPONSE_TIME * max_lat_accel) ** 2 / (2 * min_lat_accel),
-        )
+import warnings
+from typing import Dict, List, Tuple
+
+import numpy as np
+from numpy.linalg import norm
+from shapely.geometry import LineString, Polygon
+
+from scenario_gym.callback import StateCallback
+from scenario_gym.entity import Entity
+from scenario_gym.metrics.rss.rss_utils import (
+    acceleration,
+    ahead,
+    coord_change,
+    direction,
+    inverse_direction,
+)
+from scenario_gym.state import State
+
+
+class RSSParameters:
+    """RSS parameters."""
+
+    RESPONSE_TIME = 0.6  # SECONDS
+    MIN_LONG_ACCEL = 1.2 * 9.81  # METRES PER SECONDS SQUARED
+    MAX_LONG_ACCEL = 1.2 * 9.81  # METRES PER SECONDS SQUARED
+    MIN_SAFE_CLEARANCE = 0.1  # METRES
+    SHADOW_LENGTH = 100  # METRES
+    VISIBLE_RADIUS = 50  # METRES
+    LANE_ANGLE_VARIATION = 0.985  # COS(ANGLE)
+    TIME_HORIZON = 3  # SECONDS
+
+
+class RSSDistances(StateCallback):
+    """
+    Determine if the ego-entity distance has become unsafe.
+
+    This is the per-timestep pre-computation for the first two rules of the
+    RSS metric. Raw values are calculated and attached to the global state or
+    entity attributes. Unsafe distances are flagged per entity in the global
+    state, which the metric uses to return a boolean value per rule.
+    """
+
+    def _reset(self, state: State) -> None:
+        """Reset callback and declares variables."""
+        self.ego = state.scenario.entities[0]
+        self.entities = state.scenario.entities
+        # Initialise default callback parameters
+        self.ego_params = {}
+        self.entity_params = [{} for _ in self.entities[1:]]
+        self.safe_distances = [[0.0, 0.0] for _ in self.entities[1:]]
+        self.intersect = [["safe"] for _ in self.entities[1:]]
+        self.entity_safe_ratios = {
+            entity: [float("inf"), float("inf")] for entity in self.entities
+        }
+
+    def __call__(self, state: State) -> None:
+        """
+        Label each entity to specify if its distances to the ego are unsafe.
+
+        Collates current timestep data for each entity, and determines the
+        safety of the ego with respect to its longitudinal and lateral distance
+        to each entity.
+
+        --  Creates entity parameter dictionary from current pose and bounding box
+        --  Calculates safe lateral and longitudinal distance to each entity
+        --  Calculates safe distance ratios for rss-based colour-coding
+        --  Determines, for each entity, if its position intersects the
+            corresponding ego safe buffer, and if so, which direction should be
+            flagged as unsafe
+        """
+        if state.t == 0.0:
+            # Require at least two poses to calculate velocity
+            return
+
+        # Establish Ego parameters
+        ego = self.ego
+        entities = self.entities
+        ego_heading = direction(state.poses[ego][3])
+        ego_inverse_heading = inverse_direction(list(ego_heading))
+        entity_params = []
+        ego_position = state.poses[ego][0:2]
+        # Create a dictionary for each entity of form:
+        # {position, heading, velocity, acceleration, box_points, length, width}
+        # With directional and positional parameters defined with respect to ego
+        # frame.
+        for entity in entities:
+            entity_dictionary = self.get_entity_parameters(
+                state,
+                entity,
+                ego_heading,
+                ego_inverse_heading,
+                ego_position,
+                state.dt,
+            )
+            if entity_dictionary is None:
+                warnings.warn(
+                    "RSSDistances _step: Error in handling of entity {0} at time "
+                    "{1}. Invalid pose: {2}. RSS metric skips entity at this "
+                    "timestep.".format(entity, state.t, state.poses[entity])
+                )
+                continue
+            else:
+                entity_params.append(entity_dictionary)
+        if not entity_params:
+            warnings.warn(
+                "Zero entity parameters generated at timestep: {0}".format(state.t)
+            )
+            return
+
+        # Calculate safe distances between ego and all other entities
+        ego_params = entity_params.pop(0)
+        safe_distances = []
+        for entity in entity_params:
+            safe_long = abs(self.safe_longitudinal_distance(ego_params, entity))
+            safe_lat = abs(self.safe_lateral_distance(ego_params, entity))
+            safe_distances.append([safe_lat, safe_long])
+
+        # Assign evaluated parameters to the state
+        assert len(entity_params) == len(safe_distances)
+        self.ego_params = ego_params
+        self.entity_params = entity_params
+        self.safe_distances = safe_distances
+
+        # Check for each entity if there is an intersection of safe distance buffer
+        # and assign safe distance ratios to entity as an attribute
+        for i in range(len(entity_params)):
+            self.entity_safe_ratios[entities[i + 1]] = self.safe_ratios(
+                ego_params, entity_params[i], safe_distances[i]
+            )
+            self.intersect[i].append(
+                self.unsafe_distance(
+                    ego_params,
+                    entity_params[i],
+                    self.intersect[i],
+                    safe_distances[i],
+                )
+            )
+            if self.intersect[i] is None:
+                # Entity trimmed poses results in IndexError, go to next entity
+                warnings.warn(
+                    "safe_longitudinal: IndexError in handling of entity number: "
+                    "{0} at timestep: {1} seconds. Continue to next "
+                    "entity.".format(i, state.t)
+                )
+
+    @staticmethod
+    def safe_ratios(
+        ego: Dict,
+        haz: Dict,
+        safe_distances: List[float],
+    ) -> List[float]:
+        """
+        Attach safe_distance ratios to entity.
+
+        safe ratio defined as actual_distance / safe_distance -> larger ratio safer
+        """
+        try:
+            safe_lat = safe_distances[0] + 0.5 * abs(
+                np.dot(
+                    [haz["width"], haz["length"]], inverse_direction(haz["heading"])
+                )
+            )
+            safe_long = safe_distances[1] + 0.5 * abs(
+                np.dot([haz["width"], haz["length"]], haz["heading"])
+            )
+        except IndexError:
+            # safe_distances not calculated
+            warnings.warn(
+                "RSSDistances safe_ratios: Safe distances not calculated. Default "
+                "safe distances as ego dimensions"
+            )
+            safe_lat = 0.5 * ego["width"]
+            safe_long = 0.5 * ego["length"]
+
+        actual_lat = max(
+            1e-6,
+            abs(haz["position"][0])
+            - 0.5 * ego["width"]
+            - 0.5
+            * abs(
+                np.dot(
+                    [haz["width"], haz["length"]], inverse_direction(haz["heading"])
+                )
+            ),
+        )
+        actual_long = max(
+            1e-6,
+            abs(haz["position"][1])
+            - 0.5 * ego["length"]
+            - 0.5 * abs(np.dot([haz["width"], haz["length"]], haz["heading"])),
+        )
+        return [abs(actual_lat / safe_lat), abs(actual_long / safe_long)]
+
+    @staticmethod
+    def unsafe_distance(
+        ego: Dict, haz: Dict, intersect: List[str], safe_distances: List[float]
+    ) -> str:
+        """
+        Determine if longitudinal or lateral distance is hazardous to ego.
+
+        This method is called per timestep per entity, and returns a flag to be
+        attached to the global state.
+
+        --  Laterally unsafe if both longitudinal and lateral distances are unsafe,
+            and the lateral distance became unsafe after the longitudinal distance.
+        --  Longitudinally unsafe if both longitudinal and lateral distances are
+            unsafe, and the longitudinal distance became unsafe after the lateral
+            distance.
+        """
+        if "unsafe_lateral" in intersect or "unsafe_longitudinal" in intersect:
+            # Already found
+            intersect.append("found")
+            return intersect
+
+        buffer, lengths, widths = RSSDistances.generate_buffer(ego, safe_distances)
+
+        assert (
+            buffer.area > 0.0
+        ), "safe_longitudinal: buffer constructed as a 'Z' rather than as a '[]'"
+
+        hazard_area = Polygon(haz["box_points"])
+        if hazard_area.intersects(buffer):
+            # Find which direction became unsafe last: this is the unsafe direction
+            for j in range(len(intersect), 0, -1):
+                try:
+                    if intersect[j - 1] == "lateral":
+                        # longitudinal intersection last: longitudinally unsafe
+                        return "unsafe_longitudinal"
+                    elif intersect[j - 1] == "longitudinal":
+                        # lateral intersection last: laterally unsafe
+                        return "unsafe_lateral"
+                except IndexError:
+                    break
+                # default, if no previous intersection found.
+                if j == 1:
+                    ego_dim = [ego["width"], ego["length"]]
+                    if abs(
+                        abs(haz["position"][0])
+                        - abs(np.dot(haz["position"], ego_dim))
+                    ) / safe_distances[0] > abs(
+                        abs(
+                            haz["position"][1]
+                            - np.dot(
+                                haz["position"],
+                                inverse_direction(ego_dim),
+                            )
+                        )
+                        / safe_distances[1]
+                    ):
+                        return "unsafe_longitudinal"
+                    else:
+                        return "unsafe_lateral"
+        # This entity does not intersect buffer, so check if a dimension intersects
+        return RSSDistances.write_intersections(lengths, widths, haz)
+
+    @staticmethod
+    def safe_longitudinal_distance(ego: Dict, haz: Dict) -> float:
+        """Determine if the longitudinal distance is safe."""
+        MAX_LONG_ACCEL = RSSParameters.MAX_LONG_ACCEL
+        MIN_LONG_ACCEL = RSSParameters.MIN_LONG_ACCEL
+        MIN_SAFE_CLEARANCE = RSSParameters.MIN_SAFE_CLEARANCE
+        RESPONSE_TIME = RSSParameters.RESPONSE_TIME
+        ego_direction = ego["heading"]
+        hazard_direction = haz["heading"]
+        ego_velocity = ego["velocity"]
+        hazard_velocity = haz["velocity"]
+        max_long_accel = abs(
+            MAX_LONG_ACCEL * np.dot(ego_direction, hazard_direction)
+        )
+        if np.dot(ego_direction, hazard_direction) > 0:
+            # Moving in the same direction (longitudinal component)
+            if ahead(ego, haz):
+                vf = norm(ego_velocity)
+                vr = np.dot(hazard_velocity, ego_direction)
+            else:
+                vf = np.dot(hazard_velocity, ego_direction)
+                vr = norm(ego_velocity)
+            if vr == 0.0:
+                # If rear car is stationary, safe
+                return MIN_SAFE_CLEARANCE + 0.5 * ego["length"]
+            d0 = RSSDistances.long_dist_same_direction(
+                vf, vr, max_long_accel, RESPONSE_TIME, MIN_LONG_ACCEL
+            )
+        else:
+            # Moving in the opposite direction (longitudinal component)
+            v1 = abs(np.dot(ego_velocity, ego_direction))
+            v2 = -abs(np.dot(hazard_velocity, ego_direction))
+            # Makes no distinction between driver in correct or incorrect lane,
+            # where RSS is specific
+            if np.sign(haz["position"][1]) == np.sign(haz["velocity"][1]):
+                return MIN_SAFE_CLEARANCE + 0.5 * ego["length"]
+            d0 = RSSDistances.long_dist_opp_direction(
+                v1, v2, max_long_accel, RESPONSE_TIME, MIN_LONG_ACCEL
+            )
+        return d0 + MIN_SAFE_CLEARANCE + 0.5 * ego["length"]
+
+    @staticmethod
+    def safe_lateral_distance(ego: Dict, haz: Dict) -> float:
+        """Determine if the lateral distance is safe."""
+        MAX_LONG_ACCEL = RSSParameters.MAX_LONG_ACCEL
+        MIN_LONG_ACCEL = RSSParameters.MIN_LONG_ACCEL
+        MIN_SAFE_CLEARANCE = RSSParameters.MIN_SAFE_CLEARANCE
+        RESPONSE_TIME = RSSParameters.RESPONSE_TIME
+        haz_position = np.array(haz["position"])
+        # Resolve into velocity components para and perp to hazard's velocity
+        # Velocity takes form [longitudinal, lateral]
+        # Define lateral velocity as ego's velocity component perp to hazard
+        v = haz["velocity"][0]  # component perpendicular to ego's heading
+        max_lat_accel = MAX_LONG_ACCEL * abs(
+            np.dot(inverse_direction(ego["heading"]), haz["heading"])
+        )
+        min_lat_accel = MIN_LONG_ACCEL * abs(
+            np.dot(inverse_direction(ego["heading"]), haz["heading"])
+        )
+        if np.sign(-haz_position[0]) == np.sign(v):
+            # lateral convergence
+            v = abs(v)
+            if v == 0.0:
+                # Driving parallel, safe for sufficient constant distance.
+                return MIN_SAFE_CLEARANCE + 0.5 * ego["width"]
+            d0 = RSSDistances.lat_dist(
+                v, max_lat_accel, min_lat_accel, RESPONSE_TIME
+            )
+        else:
+            # lateral divergence: safe distance is the avg of car widths
+            # plus min_safe_distance
+            d0 = 0
+        return d0 + MIN_SAFE_CLEARANCE + 0.5 * ego["width"]
+
+    @staticmethod
+    def write_intersections(
+        buffer_lengths: List[LineString],
+        buffer_widths: List[LineString],
+        haz_dict: Dict,
+    ) -> str:
+        """
+        Flag buffer intersection direction.
+
+        For ego and another entity, check if the entity has a smaller distance in
+        the longitudinal or lateral direction than the corresponding safe distance,
+        and appends this to the recorded list.
+        """
+        haz_area = Polygon(haz_dict["box_points"])
+        lat_inter = False
+        long_inter = False
+
+        if haz_area.intersects(buffer_lengths[0]) or haz_area.intersects(
+            buffer_lengths[1]
+        ):
+            lat_inter = True
+        if haz_area.intersects(buffer_widths[0]) or haz_area.intersects(
+            buffer_widths[1]
+        ):
+            long_inter = True
+
+        if lat_inter and long_inter:
+            new_record = "both"
+        elif lat_inter:
+            new_record = "lateral"
+        elif long_inter:
+            new_record = "longitudinal"
+        else:
+            new_record = "safe"
+        return new_record
+
+    @staticmethod
+    def get_entity_parameters(
+        state: State,
+        entity: Entity,
+        ego_heading: List[float],
+        ego_inverse_heading: List[float],
+        ego_position: List[float],
+        dt: float,
+    ) -> Dict:
+        """Calculate entity parameters and returns these as a dictionary."""
+        entity_pose = state.poses[entity]
+        entity_velocity = state.velocities[entity]
+        if len(entity_pose) != 6:
+            warnings.warn(
+                "Entity pose should have six elements, [x, y, z, h, r, p]. "
+                "Received {0} elements.".format(len(entity_pose))
+            )
+            return
+        ego_position = np.array(ego_position)
+        entity_heading = direction(entity_pose[3])
+        entity_acceleration = acceleration(state.recorded_poses(entity), dt)
+        # All vectors take form [lateral, longitudinal] / [x, y]
+        entity_dictionary = {
+            "position": coord_change(entity_pose[0:2], ego_heading, ego_position),
+            "heading": [
+                np.dot(entity_heading, ego_inverse_heading),
+                np.dot(entity_heading, ego_heading),
+            ],
+            "velocity": [
+                np.dot(entity_velocity[:2], ego_inverse_heading),
+                np.dot(entity_velocity[:2], ego_heading),
+            ],
+            "accel": [
+                np.dot(
+                    entity_acceleration,
+                    ego_inverse_heading,
+                ),
+                np.dot(entity_acceleration, ego_heading),
+            ],
+            "box_points": [
+                coord_change(point, ego_heading, ego_position)
+                for point in entity.get_bounding_box_points(entity_pose)
+            ],
+            "length": entity.catalog_entry.bounding_box.length,
+            "width": entity.catalog_entry.bounding_box.width,
+        }
+        return entity_dictionary
+
+    @staticmethod
+    def generate_buffer(
+        ego: Dict, safe_distances: List
+    ) -> Tuple[Polygon, List[LineString]]:
+        """
+        Generate ego safe buffer corresponding to entity's safe distances.
+
+        Generates a rectangular buffer around the entity with length and width
+        corresponding to safe longitudinal and lateral distances with respect to
+        the other entity. Returns the Polygon of this buffer along with a list of
+        linestrings of its lengths and widths.
+        """
+        assert ego["position"] == [0.0, 0.0], ego["position"]
+        try:
+            safe_longitudinal_distance = safe_distances[1]
+            safe_lateral_distance = safe_distances[0]
+        except IndexError:
+            # Safe distances not calculated
+            warnings.warn(
+                "RSSDistances generate_buffer: Safe distances not calculated: "
+                "Buffer cannot be instantiated. Default safe distances as 3 "
+                "metres lateral, 5 metres safe longitudinal"
+            )
+            safe_longitudinal_distance = 5
+            safe_lateral_distance = 3
+
+        buffer_vector = [
+            np.array([0, safe_longitudinal_distance]),
+            np.array([safe_lateral_distance, 0]),
+        ]
+        buffer = [
+            np.array(buffer_vector[0] + buffer_vector[1]),
+            np.array(buffer_vector[0] - buffer_vector[1]),
+            np.array(-buffer_vector[0] - buffer_vector[1]),
+            np.array(-buffer_vector[0] + buffer_vector[1]),
+        ]
+        widths = [
+            LineString(
+                [
+                    [100 * buffer[0][0], buffer[0][1]],
+                    [100 * buffer[1][0], buffer[1][1]],
+                ]
+            ),
+            LineString(
+                [
+                    [100 * buffer[2][0], buffer[2][1]],
+                    [100 * buffer[3][0], buffer[3][1]],
+                ]
+            ),
+        ]
+        lengths = [
+            LineString(
+                [
+                    [buffer[0][0], 100 * buffer[0][1]],
+                    [buffer[2][0], 100 * buffer[2][1]],
+                ]
+            ),
+            LineString(
+                [
+                    [buffer[1][0], 100 * buffer[1][1]],
+                    [buffer[3][0], 100 * buffer[3][1]],
+                ]
+            ),
+        ]
+        return Polygon(buffer), lengths, widths
+
+    @staticmethod
+    def long_dist_same_direction(
+        vf: float,
+        vr: float,
+        max_long_accel: float,
+        RESPONSE_TIME: float,
+        MIN_LONG_ACCEL: float,
+    ) -> float:
+        """Return the minimum safe longitudinal distance for same directions."""
+        return max(
+            0,
+            vr * RESPONSE_TIME
+            + min(
+                vf**2 / (2 * max_long_accel),
+                0.5 * max_long_accel * RESPONSE_TIME**2,
+            )
+            + (vr + RESPONSE_TIME * max_long_accel) ** 2 / (2 * MIN_LONG_ACCEL)
+            - vf**2 / (2 * max_long_accel),
+        )
+
+    @staticmethod
+    def long_dist_opp_direction(
+        v1: float,
+        v2: float,
+        max_long_accel: float,
+        RESPONSE_TIME: float,
+        MIN_LONG_ACCEL: float,
+    ) -> float:
+        """Return the minimum safe longitudinal distance for opposing directions."""
+        return max(
+            0,
+            (
+                (2 * v1 + RESPONSE_TIME * max_long_accel) * RESPONSE_TIME / 2
+                + (v1 + RESPONSE_TIME * max_long_accel) ** 2 / (2 * MIN_LONG_ACCEL)
+                + (2 * abs(v2) + RESPONSE_TIME * max_long_accel) * RESPONSE_TIME / 2
+                + (abs(v2) + RESPONSE_TIME * max_long_accel) ** 2
+                / (2 * MIN_LONG_ACCEL)
+            ),
+        )
+
+    @staticmethod
+    def lat_dist(
+        v: float, max_lat_accel: float, min_lat_accel: float, RESPONSE_TIME: float
+    ):
+        """Return the minimum safe lateral distance between the entity and ego."""
+        return max(
+            0,
+            0.5 * RESPONSE_TIME * (2 * v + RESPONSE_TIME * max_lat_accel)
+            + (v + RESPONSE_TIME * max_lat_accel) ** 2 / (2 * min_lat_accel)
+            - 0.5 * RESPONSE_TIME**2 * max_lat_accel
+            - (RESPONSE_TIME * max_lat_accel) ** 2 / (2 * min_lat_accel),
+        )