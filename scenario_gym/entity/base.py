from __future__ import annotations

from copy import copy
from inspect import getfullargspec
from typing import Optional, Type

import numpy as np
<<<<<<< HEAD
from numpy.typing import ArrayLike, NDArray
=======
>>>>>>> 8a9b5841
from shapely.geometry import Polygon

from scenario_gym.catalog_entry import BoundingBox, CatalogEntry
from scenario_gym.trajectory import Trajectory
from scenario_gym.utils import ArrayLike


class Entity:
    """
    An entity in the gym.

    An entity consists of a catalog entry and a pose. Note that poses
    are immutable arrays. Once a pose is set to the entity it cannot
    be changed, only overwritten. It could be modified e.g. by calling
    pose.copy() and then modifying the copied array and setting
    that back to the pose.
    """

    @classmethod
    def _catalog_entry_type(cls) -> Type[CatalogEntry]:
        """Get the type of catalog entry that is used for this entity."""
        args = getfullargspec(cls.__init__)
        ce = args.args[1]
        try:
            ce_type = args.annotations[ce]
        except KeyError:
            raise NotImplementedError(
                f"Subclass {cls.__name__} has no type annotation for catalog entry."
            )
        if not issubclass(ce_type, CatalogEntry):
            raise TypeError("Catalog entry type must be a catalog entry subclass.")
        return ce_type

    def __init__(
        self,
        catalog_entry: CatalogEntry,
        trajectory: Optional[Trajectory] = None,
        ref: Optional[str] = None,
    ):
        """
        Construct an entity.

        Parameters
        ----------
        catalog_entry: CatalogEntry
            The catalog entry used for the entity.

        trajectory : trajectory
            The trajectory for the entity.

        ref : Optional[str]
            The unique reference for the entity from the OpenScenario file.

        """
        self.ref = ref
        self.catalog_entry = catalog_entry
        self._trajectory = trajectory

    @property
    def trajectory(self) -> Trajectory:
        """Get the trajectory for the entity."""
        return self._trajectory

    @trajectory.setter
    def trajectory(self, trajectory: Trajectory) -> None:
        """Set the trajectory for the entity."""
        self._trajectory = trajectory

    @property
    def bounding_box(self) -> BoundingBox:
        """Get the bounding box of the entity from its catalog entry."""
        return self.catalog_entry.bounding_box

    @property
    def type(self) -> Optional[str]:
        """Get the catalog type of the entity. E.g. Vehicle, Pedestrian."""
        return self.catalog_entry.catalog_type.replace("Catalogs", "")

    def __copy__(self) -> Entity:
        """Create a copy of an entity without copying the catalog_entry."""
        return self.__class__(
            self.catalog_entry,
            trajectory=self.trajectory.copy(),
            ref=self.ref,
        )

    def copy(self) -> Entity:
        """Create a copy of an entity without copying the catalog_entry."""
        return copy(self)

    def get_bounding_box_points(self, pose: ArrayLike) -> NDArray:
        """
        Compute the bounding box coordinates in the global frame for the given pose.

        Returns in the order: RR, FR, FL, RL.

        Parameters
        ----------
        pose : Optional[ArrayLike]
            An array of the entities pose. May broadcast (..., [x, y, (z), h, ...]).

        """
        ref_xy, h = pose[..., :2], pose[..., 3 if pose.shape[-1] > 3 else 2]
        n = h.ndim
        R = np.array([[np.cos(h), np.sin(h)], [-np.sin(h), np.cos(h)]]).transpose(
            *(tuple(i + 2 for i in range(n)) + (0, 1))
        )
        points = np.array(
            [
                [
                    self.bounding_box.center_x - 0.5 * self.bounding_box.length,
                    self.bounding_box.center_y + 0.5 * self.bounding_box.width,
                ],
                [
                    self.bounding_box.center_x + 0.5 * self.bounding_box.length,
                    self.bounding_box.center_y + 0.5 * self.bounding_box.width,
                ],
                [
                    self.bounding_box.center_x + 0.5 * self.bounding_box.length,
                    self.bounding_box.center_y - 0.5 * self.bounding_box.width,
                ],
                [
                    self.bounding_box.center_x - 0.5 * self.bounding_box.length,
                    self.bounding_box.center_y - 0.5 * self.bounding_box.width,
                ],
            ]
        )
        points = ref_xy[..., None, :] + np.einsum("ij,...jk->...ik", points, R)
        return points

    def get_bounding_box_geom(self, pose: Optional[ArrayLike]) -> Polygon:
        """
        Return a Polygon representing the bounding box global frame.

        Returns cached values if the pose is None and they are there.

        Parameters
        ----------
        pose : Optional[ArrayLike]
            An array of the entities pose. Only one may be given.

        """
        return Polygon(self.get_bounding_box_points(pose))


class StaticEntity(Entity):
    """Used for entities with only one control point."""

    @Entity.trajectory.setter
    def trajectory(self, trajectory: Trajectory) -> None:
        """Check that the trajectory is static."""
        if trajectory.data.shape[0] != 1:
            raise ValueError(
                "Recieved multiple control points for static entity: {self.ref}"
            )
        self._trajectory = trajectory<|MERGE_RESOLUTION|>--- conflicted
+++ resolved
@@ -5,15 +5,11 @@
 from typing import Optional, Type
 
 import numpy as np
-<<<<<<< HEAD
-from numpy.typing import ArrayLike, NDArray
-=======
->>>>>>> 8a9b5841
 from shapely.geometry import Polygon
 
 from scenario_gym.catalog_entry import BoundingBox, CatalogEntry
 from scenario_gym.trajectory import Trajectory
-from scenario_gym.utils import ArrayLike
+from scenario_gym.utils import ArrayLike, NDArray
 
 
 class Entity:
