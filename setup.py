--- conflicted
+++ resolved
@@ -1,65 +1,4 @@
 from setuptools import setup
 
-<<<<<<< HEAD
-requires = [
-    "lxml>=4.7.1",
-    "matplotlib>=3.4.2",
-    "numpy>=1.22",
-    "opencv-python>=4.5.3.56",
-    "pyxodr @ git+https://github.com/driskai/pyxodr",
-    "PyYAML>=6.0",
-    "setuptools>=58.0.4",
-    "scenariogeneration>=0.7.4",
-    "scipy>=1.6.3",
-    "Shapely==2.0b2",
-]
-extras = {
-    "gym": ["gym>=0.21.0"],
-    "dm": ["dm-env>=1.5"],
-    "hooks": [
-        "black~=22.3.0",
-        "flake8~=3.9.2",
-        "isort~=5.10.1",
-        "pre-commit~=2.16.0",
-        "pydocstyle~=6.1.1",
-    ],
-    "docs": ["Sphinx~=4.4.0"],
-    "integrations": ["pandas~=1.3.4"],
-    "examples": ["torch~=1.11.0"],
-    "testing": ["pytest~=6.2.4"],
-}
-extras["dev"] = list(
-    set().union(
-        extras["gym"],
-        extras["dm"],
-        extras["hooks"],
-        extras["docs"],
-        extras["testing"],
-        extras["integrations"],
-    )
-)
-extras["all"] = list(set().union(*extras.values()))
-
-with open("README.md", "r") as f:
-    long_description = "".join(f.readlines()[:3])
-
-setup(
-    author="dRISK AI",
-    author_email="hamish@drisk.ai",
-    description="scenario_gym - intelligent agents in traffic scenarios.",
-    extras_require=extras,
-    install_requires=requires,
-    license="MIT",
-    long_description=long_description,
-    long_description_content_type="text/markdown",
-    name="scenario_gym",
-    packages=find_packages(
-        where=".",
-        include=["scenario_gym", "scenario_gym.*"],
-    ),
-    version="0.3.0",
-)
-=======
 if __name__ == "__main__":
-    setup()
->>>>>>> 8a9b5841
+    setup()